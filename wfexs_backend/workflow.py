--- conflicted
+++ resolved
@@ -415,13 +415,8 @@
             self.workflow_config = workflow_config
             self.creds_config = creds_config
 
-<<<<<<< HEAD
-            self.id = str(workflow_id)
-            self.version_id = None if version_id is None else str(version_id)
-=======
             self.id = str(workflow_id) if workflow_id is not None else None
             self.version_id = str(version_id) if version_id is not None else None
->>>>>>> b429c1b2
             self.descriptor_type = descriptor_type
             self.params = params
             self.environment = environment
